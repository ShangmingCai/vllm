import time
from contextlib import contextmanager
from typing import (TYPE_CHECKING, Any, ClassVar, Dict, Iterable, List,
                    Mapping, Optional)
from typing import Sequence as GenericSequence
from typing import Set, Tuple, Type, TypeVar, Union

import vllm.envs as envs
from vllm.config import (CacheConfig, DecodingConfig, DeviceConfig,
                         EngineConfig, LoadConfig, LoRAConfig, ModelConfig,
                         MultiModalConfig, ObservabilityConfig, ParallelConfig,
                         PromptAdapterConfig, SchedulerConfig,
                         SpeculativeConfig)
from vllm.core.scheduler import (ScheduledSequenceGroup, Scheduler,
                                 SchedulerOutputs)
from vllm.engine.arg_utils import EngineArgs
from vllm.engine.metrics import (LoggingStatLogger, PrometheusStatLogger,
                                 StatLoggerBase, Stats)
from vllm.engine.output_processor.interfaces import (
    SequenceGroupOutputProcessor)
from vllm.engine.output_processor.stop_checker import StopChecker
from vllm.engine.output_processor.util import create_output_by_sequence_group
from vllm.executor.executor_base import ExecutorBase
from vllm.executor.ray_utils import initialize_ray_cluster
from vllm.inputs import (INPUT_REGISTRY, LLMInputs, PromptInputs,
                         get_prompt_type)
from vllm.logger import init_logger
from vllm.lora.request import LoRARequest
from vllm.outputs import (EmbeddingRequestOutput, RequestOutput,
                          RequestOutputFactory)
from vllm.pooling_params import PoolingParams
from vllm.prompt_adapter.request import PromptAdapterRequest
from vllm.sampling_params import SamplingParams
from vllm.sequence import (EmbeddingSequenceGroupOutput, ExecuteModelRequest,
                           PoolerOutput, SamplerOutput, Sequence,
                           SequenceGroup, SequenceGroupMetadata,
                           SequenceStatus)
from vllm.spec_decode.spec_decode_params import SpecDecodeParams
from vllm.tracing import (SpanAttributes, SpanKind, extract_trace_context,
                          init_tracer)
from vllm.transformers_utils.config import try_get_generation_config
from vllm.transformers_utils.detokenizer import Detokenizer
from vllm.transformers_utils.tokenizer_group import (
    AnyTokenizer, BaseTokenizerGroup, init_tokenizer_from_configs)
from vllm.usage.usage_lib import (UsageContext, is_usage_stats_enabled,
                                  usage_message)
from vllm.utils import (Counter, is_embedding_model_config,
                        is_encoder_decoder_model_config)
from vllm.version import __version__ as VLLM_VERSION

logger = init_logger(__name__)
_LOCAL_LOGGING_INTERVAL_SEC = 5


def _load_generation_config_dict(model_config: ModelConfig) -> Dict[str, Any]:
    config = try_get_generation_config(
        model_config.model,
        trust_remote_code=model_config.trust_remote_code,
        revision=model_config.revision,
    )

    if config is None:
        return {}

    return config.to_diff_dict()


_O = TypeVar("_O", RequestOutput, EmbeddingRequestOutput)


class LLMEngine:
    """An LLM engine that receives requests and generates texts.

    This is the main class for the vLLM engine. It receives requests
    from clients and generates texts from the LLM. It includes a tokenizer, a
    language model (possibly distributed across multiple GPUs), and GPU memory
    space allocated for intermediate states (aka KV cache). This class utilizes
    iteration-level scheduling and efficient memory management to maximize the
    serving throughput.

    The :class:`~vllm.LLM` class wraps this class for offline batched inference
    and the :class:`AsyncLLMEngine` class wraps this class for online serving.

    The config arguments are derived from :class:`~vllm.EngineArgs`. (See
    :ref:`engine_args`)

    Args:
        model_config: The configuration related to the LLM model.
        cache_config: The configuration related to the KV cache memory
            management.
        parallel_config: The configuration related to distributed execution.
        scheduler_config: The configuration related to the request scheduler.
        device_config: The configuration related to the device.
        lora_config (Optional): The configuration related to serving multi-LoRA.
        multimodal_config (Optional): The configuration related to multimodal 
            models.
        speculative_config (Optional): The configuration related to speculative
            decoding.
        executor_class: The model executor class for managing distributed
            execution.
        prompt_adapter_config (Optional): The configuration related to serving 
            prompt adapters.
        log_stats: Whether to log statistics.
        usage_context: Specified entry point, used for usage info collection.
    """

    DO_VALIDATE_OUTPUT: ClassVar[bool] = False
    """A flag to toggle whether to validate the type of request output."""

    @classmethod
    @contextmanager
    def enable_output_validation(cls):
        cls.DO_VALIDATE_OUTPUT = True

        yield

        cls.DO_VALIDATE_OUTPUT = False

    @classmethod
    def validate_output(
        cls,
        output: object,
        output_type: Type[_O],
    ) -> _O:
        do_validate = cls.DO_VALIDATE_OUTPUT

        if ((TYPE_CHECKING or do_validate)
                and not isinstance(output, output_type)):
            raise TypeError(f"Expected output of type {output_type}, "
                            f"but found type {type(output)}")

        return output

    @classmethod
    def validate_outputs(
        cls,
        outputs: GenericSequence[object],
        output_type: Type[_O],
    ) -> List[_O]:
        do_validate = cls.DO_VALIDATE_OUTPUT

        outputs_: List[_O]
        if TYPE_CHECKING or do_validate:
            outputs_ = []
            for output in outputs:
                if not isinstance(output, output_type):
                    raise TypeError(f"Expected output of type {output_type}, "
                                    f"but found type {type(output)}")

                outputs_.append(output)
        else:
            outputs_ = outputs

        return outputs_

    tokenizer: Optional[BaseTokenizerGroup]

    def __init__(
        self,
        model_config: ModelConfig,
        cache_config: CacheConfig,
        parallel_config: ParallelConfig,
        scheduler_config: SchedulerConfig,
        device_config: DeviceConfig,
        load_config: LoadConfig,
        lora_config: Optional[LoRAConfig],
        multimodal_config: Optional[MultiModalConfig],
        speculative_config: Optional[SpeculativeConfig],
        decoding_config: Optional[DecodingConfig],
        observability_config: Optional[ObservabilityConfig],
        prompt_adapter_config: Optional[PromptAdapterConfig],
        executor_class: Type[ExecutorBase],
        log_stats: bool,
        usage_context: UsageContext = UsageContext.ENGINE_CONTEXT,
        stat_loggers: Optional[Dict[str, StatLoggerBase]] = None,
    ) -> None:
        logger.info(
            "Initializing an LLM engine (v%s) with config: "
            "model=%r, speculative_config=%r, tokenizer=%r, "
            "skip_tokenizer_init=%s, tokenizer_mode=%s, revision=%s, "
            "rope_scaling=%r, rope_theta=%r, tokenizer_revision=%s, "
            "trust_remote_code=%s, dtype=%s, max_seq_len=%d, "
            "download_dir=%r, load_format=%s, tensor_parallel_size=%d, "
            "pipeline_parallel_size=%d, "
            "disable_custom_all_reduce=%s, quantization=%s, "
            "enforce_eager=%s, kv_cache_dtype=%s, "
            "quantization_param_path=%s, device_config=%s, "
            "decoding_config=%r, observability_config=%r, "
            "seed=%d, served_model_name=%s, use_v2_block_manager=%s, "
            "enable_prefix_caching=%s)",
            VLLM_VERSION,
            model_config.model,
            speculative_config,
            model_config.tokenizer,
            model_config.skip_tokenizer_init,
            model_config.tokenizer_mode,
            model_config.revision,
            model_config.rope_scaling,
            model_config.rope_theta,
            model_config.tokenizer_revision,
            model_config.trust_remote_code,
            model_config.dtype,
            model_config.max_model_len,
            load_config.download_dir,
            load_config.load_format,
            parallel_config.tensor_parallel_size,
            parallel_config.pipeline_parallel_size,
            parallel_config.disable_custom_all_reduce,
            model_config.quantization,
            model_config.enforce_eager,
            cache_config.cache_dtype,
            model_config.quantization_param_path,
            device_config.device,
            decoding_config,
            observability_config,
            model_config.seed,
            model_config.served_model_name,
            scheduler_config.use_v2_block_manager,
            cache_config.enable_prefix_caching,
        )
        # TODO(woosuk): Print more configs in debug mode.

        self.model_config = model_config
        self.cache_config = cache_config
        self.lora_config = lora_config
        self.multimodal_config = multimodal_config
        self.parallel_config = parallel_config
        self.scheduler_config = scheduler_config
        self.device_config = device_config
        self.speculative_config = speculative_config
        self.load_config = load_config
        self.decoding_config = decoding_config or DecodingConfig()
        self.prompt_adapter_config = prompt_adapter_config
        self.observability_config = observability_config or ObservabilityConfig(
        )
        self.log_stats = log_stats

        if not self.model_config.skip_tokenizer_init:
            self.tokenizer = self._init_tokenizer()
            self.detokenizer = Detokenizer(self.tokenizer)
        else:
            self.tokenizer = None
            self.detokenizer = None

        self.seq_counter = Counter()
        self.generation_config_fields = _load_generation_config_dict(
            model_config)

        self.input_processor = INPUT_REGISTRY.create_input_processor(
            self.model_config)

        self.model_executor = executor_class(
            model_config=model_config,
            cache_config=cache_config,
            parallel_config=parallel_config,
            scheduler_config=scheduler_config,
            device_config=device_config,
            lora_config=lora_config,
            multimodal_config=multimodal_config,
            speculative_config=speculative_config,
            load_config=load_config,
            prompt_adapter_config=prompt_adapter_config,
        )

        if not self.model_config.embedding_mode:
            self._initialize_kv_caches()

        # If usage stat is enabled, collect relevant info.
        if is_usage_stats_enabled():
            from vllm.model_executor.model_loader import (
                get_architecture_class_name)
            usage_message.report_usage(
                get_architecture_class_name(model_config),
                usage_context,
                extra_kvs={
                    # Common configuration
                    "dtype":
                    str(model_config.dtype),
                    "tensor_parallel_size":
                    parallel_config.tensor_parallel_size,
                    "block_size":
                    cache_config.block_size,
                    "gpu_memory_utilization":
                    cache_config.gpu_memory_utilization,

                    # Quantization
                    "quantization":
                    model_config.quantization,
                    "kv_cache_dtype":
                    str(cache_config.cache_dtype),

                    # Feature flags
                    "enable_lora":
                    bool(lora_config),
                    "enable_prompt_adapter":
                    bool(prompt_adapter_config),
                    "enable_prefix_caching":
                    cache_config.enable_prefix_caching,
                    "enforce_eager":
                    model_config.enforce_eager,
                    "disable_custom_all_reduce":
                    parallel_config.disable_custom_all_reduce,
                })

        if self.tokenizer:
            # Ping the tokenizer to ensure liveness if it runs in a
            # different process.
            self.tokenizer.ping()

        # Create the scheduler.
        # NOTE: the cache_config here have been updated with the numbers of
        # GPU and CPU blocks, which are profiled in the distributed executor.
        self.scheduler = [
            Scheduler(scheduler_config, cache_config, lora_config,
                      parallel_config.pipeline_parallel_size)
            for _ in range(parallel_config.pipeline_parallel_size)
        ]

        # Metric Logging.
        if self.log_stats:
            if stat_loggers is not None:
                self.stat_loggers = stat_loggers
            else:
                self.stat_loggers = {
                    "logging":
                    LoggingStatLogger(
                        local_interval=_LOCAL_LOGGING_INTERVAL_SEC),
                    "prometheus":
                    PrometheusStatLogger(
                        local_interval=_LOCAL_LOGGING_INTERVAL_SEC,
                        labels=dict(model_name=model_config.served_model_name),
                        max_model_len=self.model_config.max_model_len),
                }
                self.stat_loggers["prometheus"].info("cache_config",
                                                     self.cache_config)

        self.tracer = None
        if self.observability_config.otlp_traces_endpoint:
            self.tracer = init_tracer(
                "vllm.llm_engine",
                self.observability_config.otlp_traces_endpoint)

        # Create sequence output processor, e.g. for beam search or
        # speculative decoding.
        self.output_processor = (
            SequenceGroupOutputProcessor.create_output_processor(
                self.scheduler_config,
                self.detokenizer,
                self.scheduler,
                self.seq_counter,
                self.get_tokenizer_for_seq,
                stop_checker=StopChecker(
                    self.scheduler_config.max_model_len,
                    self.get_tokenizer_for_seq,
                ),
            ))

    def _initialize_kv_caches(self) -> None:
        """Initialize the KV cache in the worker(s).

        The workers will determine the number of blocks in both the GPU cache
        and the swap CPU cache.
        """
        num_gpu_blocks, num_cpu_blocks = (
            self.model_executor.determine_num_available_blocks())

        if self.cache_config.num_gpu_blocks_override is not None:
            num_gpu_blocks_override = self.cache_config.num_gpu_blocks_override
            logger.info(
                "Overriding num_gpu_blocks=%d with "
                "num_gpu_blocks_override=%d", num_gpu_blocks,
                num_gpu_blocks_override)
            num_gpu_blocks = num_gpu_blocks_override

        self.cache_config.num_gpu_blocks = num_gpu_blocks
        self.cache_config.num_cpu_blocks = num_cpu_blocks

        self.model_executor.initialize_cache(num_gpu_blocks, num_cpu_blocks)

    @classmethod
    def _get_executor_cls(cls,
                          engine_config: EngineConfig) -> Type[ExecutorBase]:
        distributed_executor_backend = (
            engine_config.parallel_config.distributed_executor_backend)
        # Initialize the cluster and specify the executor class.
        if isinstance(distributed_executor_backend, type):
            if not issubclass(distributed_executor_backend, ExecutorBase):
                raise TypeError(
                    "distributed_executor_backend must be a subclass of "
                    f"ExecutorBase. Got {distributed_executor_backend}.")
            if distributed_executor_backend.uses_ray:  # type: ignore
                initialize_ray_cluster(engine_config.parallel_config)
            executor_class = distributed_executor_backend
        elif engine_config.device_config.device_type == "neuron":
            from vllm.executor.neuron_executor import NeuronExecutor
            executor_class = NeuronExecutor
        elif engine_config.device_config.device_type == "tpu":
            if distributed_executor_backend == "ray":
                initialize_ray_cluster(engine_config.parallel_config)
                from vllm.executor.ray_tpu_executor import RayTPUExecutor
                executor_class = RayTPUExecutor
            else:
                assert distributed_executor_backend is None
                from vllm.executor.tpu_executor import TPUExecutor
                executor_class = TPUExecutor
        elif engine_config.device_config.device_type == "cpu":
            from vllm.executor.cpu_executor import CPUExecutor
            executor_class = CPUExecutor
        elif engine_config.device_config.device_type == "openvino":
            from vllm.executor.openvino_executor import OpenVINOExecutor
            executor_class = OpenVINOExecutor
        elif engine_config.device_config.device_type == "xpu":
            if distributed_executor_backend == "ray":
                initialize_ray_cluster(engine_config.parallel_config)
                from vllm.executor.ray_xpu_executor import RayXPUExecutor
                executor_class = RayXPUExecutor
            else:
                from vllm.executor.xpu_executor import XPUExecutor
                executor_class = XPUExecutor
        elif distributed_executor_backend == "ray":
            initialize_ray_cluster(engine_config.parallel_config)
            from vllm.executor.ray_gpu_executor import RayGPUExecutor
            executor_class = RayGPUExecutor
        elif distributed_executor_backend == "mp":
            from vllm.executor.multiproc_gpu_executor import (
                MultiprocessingGPUExecutor)
            assert not envs.VLLM_USE_RAY_SPMD_WORKER, (
                "multiprocessing distributed executor backend does not "
                "support VLLM_USE_RAY_SPMD_WORKER=1")
            executor_class = MultiprocessingGPUExecutor
        else:
            from vllm.executor.gpu_executor import GPUExecutor
            executor_class = GPUExecutor
        return executor_class

    @classmethod
    def from_engine_args(
        cls,
        engine_args: EngineArgs,
        usage_context: UsageContext = UsageContext.ENGINE_CONTEXT,
        stat_loggers: Optional[Dict[str, StatLoggerBase]] = None,
    ) -> "LLMEngine":
        """Creates an LLM engine from the engine arguments."""
        # Create the engine configs.
        engine_config = engine_args.create_engine_config()
        executor_class = cls._get_executor_cls(engine_config)
        # Create the LLM engine.
        engine = cls(
            **engine_config.to_dict(),
            executor_class=executor_class,
            log_stats=not engine_args.disable_log_stats,
            usage_context=usage_context,
            stat_loggers=stat_loggers,
        )

        return engine

    def __reduce__(self):
        # This is to ensure that the LLMEngine is not referenced in
        # the closure used to initialize Ray worker actors
        raise RuntimeError("LLMEngine should not be pickled!")

    def __del__(self):
        # Shutdown model executor when engine is garbage collected
        # Use getattr since __init__ can fail before the field is set
        if model_executor := getattr(self, "model_executor", None):
            model_executor.shutdown()

    MISSING_TOKENIZER_GROUP_MSG = ("Unable to get tokenizer because "
                                   "skip_tokenizer_init is True")

    def get_tokenizer_group(
            self,
            fail_msg: str = MISSING_TOKENIZER_GROUP_MSG) -> BaseTokenizerGroup:
        if self.tokenizer is None:
            raise ValueError(fail_msg)

        return self.tokenizer

    def get_tokenizer(
        self,
        lora_request: Optional[LoRARequest] = None,
    ) -> AnyTokenizer:
        return self.get_tokenizer_group().get_lora_tokenizer(lora_request)

    def get_tokenizer_for_seq(self, sequence: Sequence) -> AnyTokenizer:
        return self.get_tokenizer_group().get_lora_tokenizer(
            sequence.lora_request)

    def _init_tokenizer(self) -> BaseTokenizerGroup:
        return init_tokenizer_from_configs(
            model_config=self.model_config,
            scheduler_config=self.scheduler_config,
            parallel_config=self.parallel_config,
            enable_lora=bool(self.lora_config))

    def _verify_args(self) -> None:
        self.model_config.verify_with_parallel_config(self.parallel_config)
        self.cache_config.verify_with_parallel_config(self.parallel_config)
        if self.lora_config:
            self.lora_config.verify_with_model_config(self.model_config)
            self.lora_config.verify_with_scheduler_config(
                self.scheduler_config)
        if self.prompt_adapter_config:
            self.prompt_adapter_config.verify_with_model_config(
                self.model_config)

    def _get_bos_token_id(self,
                          lora_request: Optional[LoRARequest] = None
                          ) -> Optional[int]:
        if self.tokenizer is None:
            logger.warning("Using None for BOS token id because tokenizer "
                           "is not initialized")
            return None

        return self.tokenizer.get_lora_tokenizer(lora_request).bos_token_id

    def _get_eos_token_id(self,
                          lora_request: Optional[LoRARequest] = None
                          ) -> Optional[int]:
        if self.tokenizer is None:
            logger.warning("Using None for EOS token id because tokenizer "
                           "is not initialized")
            return None

        return self.tokenizer.get_lora_tokenizer(lora_request).eos_token_id

    def _get_decoder_start_token_id(self, ) -> Optional[int]:
        '''
        Obtain the decoder start token id employed by an encoder/decoder
        model. Returns None for non-encoder/decoder models or if the
        model config is unavailable.
        '''

        if not self.is_encoder_decoder_model():
            logger.warning("Using None for decoder start token id because "
                           "this is not an encoder/decoder model.")
            return None

        if (self.model_config is None or self.model_config.hf_config is None):
            logger.warning("Using None for decoder start token id because "
                           "model config is not available.")
            return None

        dec_start_token_id = getattr(self.model_config.hf_config,
                                     'decoder_start_token_id', None)
        if dec_start_token_id is None:
            logger.warning("Falling back on <BOS> for decoder start token id "
                           "because decoder start token id is not available.")
            dec_start_token_id = self._get_bos_token_id()

        return dec_start_token_id

    def _add_processed_request(
        self,
        request_id: str,
        processed_inputs: LLMInputs,
        params: Union[SamplingParams, PoolingParams],
        arrival_time: float,
        lora_request: Optional[LoRARequest],
        spec_decode_params: Optional[SpecDecodeParams],
        prompt_adapter_request: Optional[PromptAdapterRequest],
        trace_headers: Optional[Mapping[str, str]] = None,
    ) -> None:
        # Create the sequences.
        block_size = self.cache_config.block_size
        seq_id = next(self.seq_counter)
        eos_token_id = self._get_eos_token_id(lora_request)

        seq = Sequence(seq_id, processed_inputs, block_size, eos_token_id,
                       lora_request, prompt_adapter_request)

        encoder_seq = None
        if 'encoder_prompt_token_ids' in processed_inputs:
            encoder_seq = Sequence(seq_id,
                                   processed_inputs,
                                   block_size,
                                   eos_token_id,
                                   lora_request,
                                   prompt_adapter_request,
                                   from_decoder_prompt=False)

        # Create a SequenceGroup based on SamplingParams or PoolingParams
        if isinstance(params, SamplingParams):
            seq_group = self._create_sequence_group_with_sampling(
                request_id,
                seq,
                params,
                arrival_time=arrival_time,
                lora_request=lora_request,
                spec_decode_params=spec_decode_params,
                trace_headers=trace_headers,
                prompt_adapter_request=prompt_adapter_request,
                encoder_seq=encoder_seq)
        elif isinstance(params, PoolingParams):
            seq_group = self._create_sequence_group_with_pooling(
                request_id,
                seq,
                params,
                arrival_time=arrival_time,
                lora_request=lora_request,
<<<<<<< HEAD
                spec_decode_params=spec_decode_params,
                prompt_adapter_request=prompt_adapter_request)
=======
                prompt_adapter_request=prompt_adapter_request,
                encoder_seq=encoder_seq)
>>>>>>> f9a56006
        else:
            raise ValueError(
                "Either SamplingParams or PoolingParams must be provided.")

        # Add the sequence group to the scheduler with least unfinished seqs.
        costs = [
            scheduler.get_num_unfinished_seq_groups()
            for scheduler in self.scheduler
        ]
        min_cost_scheduler = self.scheduler[costs.index(min(costs))]
        min_cost_scheduler.add_seq_group(seq_group)

    def stop_remote_worker_execution_loop(self) -> None:
        self.model_executor.stop_remote_worker_execution_loop()

    _LLMInputComponentsType = Tuple[str, List[int], ]

    def _prepare_decoder_input_ids_for_generation(
        self,
        decoder_input_ids: Optional[List[int]] = None,
    ) -> List[int]:
        """
        Prepares `decoder_input_ids` for generation with encoder-decoder models.

        Based on

        https://github.com/huggingface/transformers/blob/
        4037a2b5b1278736e566aec12e169100275545ea/
        src/transformers/generation/utils.py

        specifically GenerationMixin._prepare_decoder_input_ids_for_generation()

        Arguments:

        * decoder_input_ids: input token ids to preprocess

        Returns:

        * Processed token list
        """

        decoder_start_token_id: Optional[int] = (
            self._get_decoder_start_token_id())
        assert decoder_start_token_id is not None

        if decoder_input_ids is None:
            # no decoder prompt input ->
            # use decoder_start_token_id as decoder_input_ids
            (decoder_input_ids) = self._get_default_enc_dec_decoder_prompt()

        if (len(decoder_input_ids) == 0
                or decoder_input_ids[0] != decoder_start_token_id):
            decoder_input_ids = [decoder_start_token_id] + decoder_input_ids

        return decoder_input_ids

    def _tokenize_prompt(
        self,
        prompt: str,
        request_id: Optional[str] = None,
        lora_request: Optional[str] = None,
    ) -> List[int]:
        '''
        Wrapper around application of the model's
        tokenizer.

        Arguments:

        * prompt
        * request_id
        * lora_request

        Returns:

        * prompt token ids
        '''

        tokenizer = self.get_tokenizer_group("prompts must be None if "
                                             "skip_tokenizer_init is True")

        prompt_token_ids = tokenizer.encode(request_id=request_id,
                                            prompt=prompt,
                                            lora_request=lora_request)

        return prompt_token_ids

    def _extract_single_prompt_for_enc_dec_input(
        self,
        inputs: Optional[PromptInputs],
        request_id: Optional[str] = None,
        ptype: Optional[str] = None,
        is_encoder_prompt: bool = False,
    ) -> Tuple[Optional[str], List[int]]:
        '''
        Only for encoder/decoder models:
        Extract prompt & prompt_token_ids from any single
        encoder or decoder input prompt. For encoder input prompts
        in particular, also extract multi-modal data.

        This function handles the following scenarios:
        1. The user supplied a singleton encoder prompt
          & the prompt/prompt-token-ids must be extracted.
        2. The user supplied an explicit encoder/decoder
          prompt & the prompt/prompt-token-ids must be
          extracted from either the encoder and decoder prompts.

        For decoder prompts in particular (scenario 2), special
        processing is applied to the returned decoder token ids.

        Arguments:

        * request_id
        * ptype: str representation of the input prompt type.
                 If `ptype` is `None`, assume that the prompt
                 type is unknown and must be inferred. This is the
                 case for ExplicitEncoderDecoder sub-prompts.
        * inputs: single encoder or decoder input prompt
        * is_encoder_prompt: True if encoder input prompt.
                             If False, decoder prompt tokens
                             are preprocessed.

        Returns:

        * prompt
        * prompt_token_ids
        '''
        prompt_token_ids = None
        ptype = (get_prompt_type(inputs) if ptype is None else ptype)

        if inputs is None:
            prompt = None
        elif ptype == 'str':
            prompt = inputs
            prompt_token_ids = self._tokenize_prompt(
                prompt,
                request_id=request_id,
            )
        elif ptype == 'TokensPrompt':
            prompt = None
            prompt_token_ids = inputs['prompt_token_ids']
        else:
            prompt = inputs['prompt']
            prompt_token_ids = self._tokenize_prompt(
                prompt,
                request_id=request_id,
            )

        if not is_encoder_prompt:
            # Apply special pre-processing to
            # decoder prompts
            prompt_token_ids = (self._prepare_decoder_input_ids_for_generation(
                prompt_token_ids, ))

        assert prompt_token_ids is not None

        return (
            prompt,
            prompt_token_ids,
        )

    def _get_default_enc_dec_decoder_prompt(self, ) -> List[int]:
        '''
        Specifically for encoder/decoder models:
        generate a default decoder prompt for when
        the user specifies only the encoder prompt.

        Encoder/decoder models utilize the decoder
        prompt in different ways; as new models are
        added, it is intended that this function
        will be extended to produce differing
        default decoder prompts, depending on the
        model variety.

        Absent a special case, the default behavior
        of this method is to mirror the behavior of
        the HuggingFace (HF) GenerationMixin for a None
        decoder prompt, which is to employ a logit processor
        setting to force the first decoded token to be <BOS>.
        Here, this behavior is approximated by having the
        "default" decoder prompt be <BOS>.

        However, it is possible that in the future
        other models may have different or more 
        complex logic for the default decoder prompt.
        This motivates having a special helper method
        for default decoder prompts.

        Returns:

        * prompt_token_ids
        '''

        bos_token_id = self._get_bos_token_id()
        assert bos_token_id is not None
        prompt_token_ids: List[int] = [bos_token_id]
        return prompt_token_ids

    def _process_encoder_decoder_prompt(
        self,
        inputs: PromptInputs,
        request_id: Optional[str] = None,
    ) -> LLMInputs:
        '''
        For encoder/decoder models only:
        Process an input prompt
        into an `LLMInputs` instance.

        There are two types of input prompts:
        singleton prompts which carry only the
        encoder prompt, and explicit encoder/decoder
        prompts which carry both the encoder and the
        decoder prompts as member variables.

        This function handles the following scenarios:
        * Singleton encoder prompt: extract encoder prompt
          token ids & infer default decoder prompt token ids
        * Explicit encoder/decoder prompt: extract encoder
          and decoder prompt token ids

        Note that for Explicit encoder/decoder prompts,
        each sub-prompt (encoder or decoder prompt) can
        have any possible singleton type; thus this
        method relies on helper functions to obtain
        token ids for the sub-prompts.
        
        Arguments:

        * inputs: an input prompt
        * request_id

        Returns:

        * `LLMInputs` instance
        '''

        ptype = get_prompt_type(inputs)

        # Obtain encoder and decoder prompt tokens. Note
        # that, no matter what, the decoder
        # prompt type is unknown.
        if ptype == "ExplicitEncoderDecoder":
            # If input is explicit encoder/decoder prompt,
            # then it remains to be determined what type
            # of encoder prompt we have
            extracted_encoder_prompt = inputs.get('encoder_prompt')
            encoder_ptype = None
            # Extract decoder prompt from explicit
            # encoder/decoder prompt
            extracted_decoder_prompt = inputs.get('decoder_prompt')
        else:
            # If input is singleton encoder prompt, then
            # we know the encoder prompt type
            extracted_encoder_prompt = inputs
            encoder_ptype = ptype
            # Decoder prompt is always unknown if
            # encoder/decoder prompt is not explicit
            extracted_decoder_prompt = None

        # Invoke helper function to obtain encoder
        # prompt and prompt token ids, either from
        # singleton encoder prompt or from the
        # encoder sub-prompt of an explicit
        # encoder/decode scenario 2), special
        # processing is applied to the returned decoder token ids
        (
            encoder_prompt,
            encoder_prompt_token_ids,
        ) = self._extract_single_prompt_for_enc_dec_input(
            extracted_encoder_prompt,
            request_id=request_id,
            ptype=encoder_ptype,
            is_encoder_prompt=True,
        )

        # Invoke helper method to obtain
        # decoder prompt and prompt token ids.
        #
        # The helper method will detect the decoder
        # prompt type.
        #
        # Helper method will also apply special
        # preprocessing unique to decoder prompts.
        (
            decoder_prompt,
            decoder_prompt_token_ids,
        ) = self._extract_single_prompt_for_enc_dec_input(
            extracted_decoder_prompt,
            request_id=request_id,
            ptype=None,
            is_encoder_prompt=False,
        )

        return LLMInputs(
            prompt_token_ids=decoder_prompt_token_ids,
            prompt=decoder_prompt,
            encoder_prompt_token_ids=encoder_prompt_token_ids,
            encoder_prompt=encoder_prompt,
        )

    def _process_decoder_only_prompt(
        self,
        inputs: PromptInputs,
        lora_request: Optional[LoRARequest] = None,
        request_id: Optional[str] = None,
        prompt_adapter_request: Optional[PromptAdapterRequest] = None,
    ) -> LLMInputs:
        '''
        For decoder-only models:
        Process an input prompt
        into an `LLMInputs` instance.

        Arguments:

        * inputs: input prompt
        * lora_request
        * request_id
        * prompt_adapter_request

        Returns:

        * `LLMInputs` instance
        '''

        if isinstance(inputs, str):
            inputs = {"prompt": inputs}
        prompt = inputs.get("prompt")

        if "prompt_token_ids" not in inputs:
            prompt_token_ids = self._tokenize_prompt(
                prompt,
                request_id=request_id,
                lora_request=lora_request,
            )
        else:
            prompt_token_ids = inputs["prompt_token_ids"]

        if prompt_adapter_request:
            prompt_token_ids = (
                [0] * prompt_adapter_request.prompt_adapter_num_virtual_tokens
                + prompt_token_ids)

        return LLMInputs(prompt_token_ids=prompt_token_ids,
                         prompt=prompt,
                         multi_modal_data=inputs.get("multi_modal_data"))

    def process_model_inputs(
        self,
        request_id: str,
        inputs: PromptInputs,
        lora_request: Optional[LoRARequest] = None,
        prompt_adapter_request: Optional[PromptAdapterRequest] = None,
    ) -> LLMInputs:

        if self.is_encoder_decoder_model():
            # Encoder-decoder model requires special mapping of
            # input prompts to encoder & decoder

            model_inputs = self._process_encoder_decoder_prompt(
                inputs,
                request_id=request_id,
            )
        else:
            # Decoder-only operation
            model_inputs = self._process_decoder_only_prompt(
                inputs,
                request_id=request_id,
                lora_request=lora_request,
                prompt_adapter_request=prompt_adapter_request,
            )

        return self.input_processor(model_inputs)

    def add_request(
        self,
        request_id: str,
        inputs: PromptInputs,
        params: Union[SamplingParams, PoolingParams],
        arrival_time: Optional[float] = None,
        lora_request: Optional[LoRARequest] = None,
        spec_decode_params: Optional[SpecDecodeParams] = None,
        trace_headers: Optional[Mapping[str, str]] = None,
        prompt_adapter_request: Optional[PromptAdapterRequest] = None,
    ) -> None:
        """Add a request to the engine's request pool.

        The request is added to the request pool and will be processed by the
        scheduler as `engine.step()` is called. The exact scheduling policy is
        determined by the scheduler.

        Args:
            request_id: The unique ID of the request.
            inputs: The inputs to the LLM. See
                :class:`~vllm.inputs.PromptInputs`
                for more details about the format of each input.
            params: Parameters for sampling or pooling.
                :class:`~vllm.SamplingParams` for text generation.
                :class:`~vllm.PoolingParams` for pooling.
            arrival_time: The arrival time of the request. If None, we use
                the current monotonic time.
            spec_decode_params: The speculative decoding parameters, if any.
            trace_headers: OpenTelemetry trace headers.

        Details:
            - Set arrival_time to the current time if it is None.
            - Set prompt_token_ids to the encoded prompt if it is None.
            - Create `best_of` number of :class:`~vllm.Sequence` objects.
            - Create a :class:`~vllm.SequenceGroup` object
              from the list of :class:`~vllm.Sequence`.
            - Add the :class:`~vllm.SequenceGroup` object to the scheduler.

        Example:
            >>> # initialize engine
            >>> engine = LLMEngine.from_engine_args(engine_args)
            >>> # set request arguments
            >>> example_prompt = "Who is the president of the United States?"
            >>> sampling_params = SamplingParams(temperature=0.0)
            >>> request_id = 0
            >>>
            >>> # add the request to the engine
            >>> engine.add_request(
            >>>    str(request_id),
            >>>    example_prompt,
            >>>    SamplingParams(temperature=0.0))
            >>> # continue the request processing
            >>> ...
        """
        if lora_request is not None and not self.lora_config:
            raise ValueError(f"Got lora_request {lora_request} but LoRA is "
                             "not enabled!")
        if arrival_time is None:
            arrival_time = time.time()

        processed_inputs = self.process_model_inputs(
            request_id=request_id,
            inputs=inputs,
            lora_request=lora_request,
            prompt_adapter_request=prompt_adapter_request)

        self._add_processed_request(
            request_id=request_id,
            processed_inputs=processed_inputs,
            params=params,
            arrival_time=arrival_time,
            lora_request=lora_request,
            spec_decode_params=spec_decode_params,
            prompt_adapter_request=prompt_adapter_request,
            trace_headers=trace_headers,
        )

    def _create_sequence_group_with_sampling(
        self,
        request_id: str,
        seq: Sequence,
        sampling_params: SamplingParams,
        arrival_time: float,
        lora_request: Optional[LoRARequest],
        spec_decode_params: Optional[SpecDecodeParams] = None,
        trace_headers: Optional[Mapping[str, str]] = None,
        prompt_adapter_request: Optional[PromptAdapterRequest] = None,
        encoder_seq: Optional[Sequence] = None,
    ) -> SequenceGroup:
        """Creates a SequenceGroup with SamplingParams."""
        max_logprobs = self.get_model_config().max_logprobs
        if (sampling_params.logprobs
                and sampling_params.logprobs > max_logprobs) or (
                    sampling_params.prompt_logprobs
                    and sampling_params.prompt_logprobs > max_logprobs):
            raise ValueError(f"Cannot request more than "
                             f"{max_logprobs} logprobs.")

        # Defensive copy of SamplingParams, which are used by the sampler,
        # this doesn't deep-copy LogitsProcessor objects
        sampling_params = sampling_params.clone()

        sampling_params.update_from_generation_config(
            self.generation_config_fields, seq.eos_token_id)

        # Create the sequence group.
        seq_group = SequenceGroup(
            request_id=request_id,
            seqs=[seq],
            arrival_time=arrival_time,
            sampling_params=sampling_params,
            lora_request=lora_request,
            spec_decode_params=spec_decode_params,
            trace_headers=trace_headers,
            prompt_adapter_request=prompt_adapter_request,
            encoder_seq=encoder_seq)

        return seq_group

    def _create_sequence_group_with_pooling(
        self,
        request_id: str,
        seq: Sequence,
        pooling_params: PoolingParams,
        arrival_time: float,
        lora_request: Optional[LoRARequest],
        spec_decode_params: Optional[SpecDecodeParams],
        prompt_adapter_request: Optional[PromptAdapterRequest],
        encoder_seq: Optional[Sequence] = None,
    ) -> SequenceGroup:
        """Creates a SequenceGroup with PoolingParams."""
        # Defensive copy of PoolingParams, which are used by the pooler
        pooling_params = pooling_params.clone()
        # Create the sequence group.
        seq_group = SequenceGroup(
            request_id=request_id,
            seqs=[seq],
            arrival_time=arrival_time,
            lora_request=lora_request,
            spec_decode_params=spec_decode_params,
            pooling_params=pooling_params,
            prompt_adapter_request=prompt_adapter_request,
            encoder_seq=encoder_seq)
        return seq_group

    def abort_request(self, request_id: Union[str, Iterable[str]]) -> None:
        """Aborts a request(s) with the given ID.

        Args:
            request_id: The ID(s) of the request to abort.

        Details:
            - Refer to the
              :meth:`~vllm.core.scheduler.Scheduler.abort_seq_group`
              from class :class:`~vllm.core.scheduler.Scheduler`.

        Example:
            >>> # initialize engine and add a request with request_id
            >>> request_id = str(0)
            >>> # abort the request
            >>> engine.abort_request(request_id)
        """
        for scheduler in self.scheduler:
            scheduler.abort_seq_group(request_id)

    def get_model_config(self) -> ModelConfig:
        """Gets the model configuration."""
        return self.model_config

    def get_parallel_config(self) -> ParallelConfig:
        """Gets the parallel configuration."""
        return self.parallel_config

    def get_decoding_config(self) -> DecodingConfig:
        """Gets the decoding configuration."""
        return self.decoding_config

    def get_scheduler_config(self) -> SchedulerConfig:
        """Gets the scheduler configuration."""
        return self.scheduler_config

    def get_lora_config(self) -> LoRAConfig:
        """Gets the LoRA configuration."""
        return self.lora_config

    def get_num_unfinished_requests(self) -> int:
        """Gets the number of unfinished requests."""
        return sum(scheduler.get_num_unfinished_seq_groups()
                   for scheduler in self.scheduler)

    def has_unfinished_requests(self) -> bool:
        """Returns True if there are unfinished requests."""
        return any(scheduler.has_unfinished_seqs()
                   for scheduler in self.scheduler)

    def has_unfinished_requests_for_virtual_engine(
            self, virtual_engine: int) -> bool:
        """
        Returns True if there are unfinished requests for the virtual engine.
        """
        return self.scheduler[virtual_engine].has_unfinished_seqs()

    def _process_sequence_group_outputs(
        self,
        seq_group: SequenceGroup,
        outputs: List[EmbeddingSequenceGroupOutput],
    ) -> None:
        seq_group.embeddings = outputs[0].embeddings

        for seq in seq_group.get_seqs():
            seq.status = SequenceStatus.FINISHED_STOPPED

        return

    def _process_model_outputs(
        self,
        output: GenericSequence[Union[SamplerOutput, PoolerOutput]],
        scheduled_seq_groups: List[ScheduledSequenceGroup],
        ignored_seq_groups: List[SequenceGroup],
        seq_group_metadata_list: List[SequenceGroupMetadata],
    ) -> List[Union[RequestOutput, EmbeddingRequestOutput]]:
        """Apply the model output to the sequences in the scheduled seq groups.

        Returns RequestOutputs that can be returned to the client.
        """

        now = time.time()

        # Organize outputs by [sequence group][step] instead of
        # [step][sequence group].
        output_by_sequence_group = create_output_by_sequence_group(
            output, num_seq_groups=len(scheduled_seq_groups))

        # Update the scheduled sequence groups with the model outputs.
        for scheduled_seq_group, outputs, seq_group_meta in zip(
                scheduled_seq_groups, output_by_sequence_group,
                seq_group_metadata_list):
            seq_group = scheduled_seq_group.seq_group
            seq_group.update_num_computed_tokens(
                scheduled_seq_group.token_chunk_size)
            if self.model_config.embedding_mode:
                self._process_sequence_group_outputs(seq_group, outputs)
                continue

            self.output_processor.process_prompt_logprob(seq_group, outputs)
            if seq_group_meta.do_sample:
                self.output_processor.process_outputs(seq_group, outputs)

        # Free the finished sequence groups.
        for scheduler in self.scheduler:
            scheduler.free_finished_seq_groups()

        # Create the outputs.
        request_outputs: List[Union[RequestOutput,
                                    EmbeddingRequestOutput]] = []
        for scheduled_seq_group in scheduled_seq_groups:
            seq_group = scheduled_seq_group.seq_group
            seq_group.maybe_set_first_token_time(now)
            request_output = RequestOutputFactory.create(seq_group)
            request_outputs.append(request_output)
        for seq_group in ignored_seq_groups:
            request_output = RequestOutputFactory.create(seq_group)
            request_outputs.append(request_output)
        return request_outputs

    def step(self) -> List[Union[RequestOutput, EmbeddingRequestOutput]]:
        """Performs one decoding iteration and returns newly generated results.

        .. figure:: https://i.imgur.com/sv2HssD.png
            :alt: Overview of the step function
            :align: center

            Overview of the step function.

        Details:
            - Step 1: Schedules the sequences to be executed in the next
              iteration and the token blocks to be swapped in/out/copy.

                - Depending on the scheduling policy,
                  sequences may be `preempted/reordered`.
                - A Sequence Group (SG) refer to a group of sequences
                  that are generated from the same prompt.

            - Step 2: Calls the distributed executor to execute the model.
            - Step 3: Processes the model output. This mainly includes:

                - Decodes the relevant outputs.
                - Updates the scheduled sequence groups with model outputs
                  based on its `sampling parameters` (`use_beam_search` or not).
                - Frees the finished sequence groups.

            - Finally, it creates and returns the newly generated results.

        Example:
            >>> # Please see the example/ folder for more detailed examples.
            >>>
            >>> # initialize engine and request arguments
            >>> engine = LLMEngine.from_engine_args(engine_args)
            >>> example_inputs = [(0, "What is LLM?",
            >>>    SamplingParams(temperature=0.0))]
            >>>
            >>> # Start the engine with an event loop
            >>> while True:
            >>>     if example_inputs:
            >>>         req_id, prompt, sampling_params = example_inputs.pop(0)
            >>>         engine.add_request(str(req_id),prompt,sampling_params)
            >>>
            >>>     # continue the request processing
            >>>     request_outputs = engine.step()
            >>>     for request_output in request_outputs:
            >>>         if request_output.finished:
            >>>             # return or show the request output
            >>>
            >>>     if not (engine.has_unfinished_requests() or example_inputs):
            >>>         break
        """
        if self.parallel_config.pipeline_parallel_size > 1:
            raise NotImplementedError(
                "Pipeline parallelism is only supported through AsyncLLMEngine "
                "as performance will be severely degraded otherwise.")
        seq_group_metadata_list, scheduler_outputs = self.scheduler[
            0].schedule()

        if not scheduler_outputs.is_empty():
            finished_requests_ids = self.scheduler[
                0].get_and_reset_finished_requests_ids()
            execute_model_req = ExecuteModelRequest(
                seq_group_metadata_list=seq_group_metadata_list,
                blocks_to_swap_in=scheduler_outputs.blocks_to_swap_in,
                blocks_to_swap_out=scheduler_outputs.blocks_to_swap_out,
                blocks_to_copy=scheduler_outputs.blocks_to_copy,
                num_lookahead_slots=scheduler_outputs.num_lookahead_slots,
                running_queue_size=scheduler_outputs.running_queue_size,
                finished_requests_ids=finished_requests_ids)
            output = self.model_executor.execute_model(
                execute_model_req=execute_model_req)
        else:
            output = []

        request_outputs = self._process_model_outputs(
            output, scheduler_outputs.scheduled_seq_groups,
            scheduler_outputs.ignored_seq_groups, seq_group_metadata_list)

        # Log stats.
        self.do_log_stats(scheduler_outputs, output)

        # Tracing
        self.do_tracing(scheduler_outputs)

        if not self.has_unfinished_requests():
            # Stop the execute model loop in parallel workers until there are
            # more requests to process. This avoids waiting indefinitely in
            # torch.distributed ops which may otherwise timeout, and unblocks
            # the RPC thread in the workers so that they can process any other
            # queued control plane messages, such as add/remove lora adapters.
            self.model_executor.stop_remote_worker_execution_loop()

        return request_outputs

    def add_logger(self, logger_name: str, logger: StatLoggerBase) -> None:
        if logger_name in self.stat_loggers:
            raise KeyError(f"Logger with name {logger_name} already exists.")
        self.stat_loggers[logger_name] = logger

    def remove_logger(self, logger_name: str) -> None:
        if logger_name not in self.stat_loggers:
            raise KeyError(f"Logger with name {logger_name} does not exist.")
        del self.stat_loggers[logger_name]

    def do_log_stats(
            self,
            scheduler_outputs: Optional[SchedulerOutputs] = None,
            model_output: Optional[List[SamplerOutput]] = None) -> None:
        """Forced log when no requests active."""
        if self.log_stats:
            stats = self._get_stats(scheduler_outputs, model_output)
            for logger in self.stat_loggers.values():
                logger.log(stats)

    def _get_stats(
            self,
            scheduler_outputs: Optional[SchedulerOutputs],
            model_output: Optional[List[SamplerOutput]] = None) -> Stats:
        """Get Stats to be Logged to Prometheus.

        Args:
            scheduler_outputs: Optional, used to populate metrics related to
                the scheduled batch,
            model_output: Optional, used to emit speculative decoding metrics
                which are created by the workers.
        """
        now = time.time()

        # System State
        #   Scheduler State
        num_running_sys = sum(
            len(scheduler.running) for scheduler in self.scheduler)
        num_swapped_sys = sum(
            len(scheduler.swapped) for scheduler in self.scheduler)
        num_waiting_sys = sum(
            len(scheduler.waiting) for scheduler in self.scheduler)

        # KV Cache Usage in %
        num_total_gpu = self.cache_config.num_gpu_blocks
        gpu_cache_usage_sys = 0.
        if num_total_gpu is not None:
            num_free_gpu = sum(
                scheduler.block_manager.get_num_free_gpu_blocks()
                for scheduler in self.scheduler)
            gpu_cache_usage_sys = 1.0 - (num_free_gpu / num_total_gpu)

        num_total_cpu = self.cache_config.num_cpu_blocks
        cpu_cache_usage_sys = 0.
        if num_total_cpu is not None and num_total_cpu > 0:
            num_free_cpu = sum(
                scheduler.block_manager.get_num_free_cpu_blocks()
                for scheduler in self.scheduler)
            cpu_cache_usage_sys = 1.0 - (num_free_cpu / num_total_cpu)

        # Iteration stats
        num_prompt_tokens_iter = 0
        num_generation_tokens_iter = 0
        time_to_first_tokens_iter: List[float] = []
        time_per_output_tokens_iter: List[float] = []
        num_preemption_iter = (0 if scheduler_outputs is None else
                               scheduler_outputs.preempted)

        # Request stats
        #   Latency
        time_e2e_requests: List[float] = []
        #   Metadata
        num_prompt_tokens_requests: List[int] = []
        num_generation_tokens_requests: List[int] = []
        best_of_requests: List[int] = []
        n_requests: List[int] = []
        finished_reason_requests: List[str] = []

        # NOTE: This loop assumes prefill seq_groups are before
        # decode seq_groups in scheduled_seq_groups.
        if scheduler_outputs is not None:
            num_generation_tokens_from_prefill_groups = 0.
            # NOTE: if scheduler_outputs.num_prefill_groups > 0 and
            # the len of scheduler_outputs.scheduled_seq_groups is !=
            # scheduler_outputs.num_prefill_groups, this means that
            # chunked prefills have been detected.

            for idx, scheduled_seq_group in enumerate(
                    scheduler_outputs.scheduled_seq_groups):
                group_was_prefill = idx < scheduler_outputs.num_prefill_groups
                seq_group = scheduled_seq_group.seq_group

                # NOTE: a seq_group that completed all of its prefill tokens
                # in the last iteration will have seq_group.is_prefill() = False
                # with group_was_prefill = True
                if group_was_prefill:
                    # Number of prompt tokens.
                    num_prompt_tokens_iter += (
                        scheduled_seq_group.token_chunk_size)

                    # If the seq_group just finished the prefill state
                    # get TTFT.
                    if not seq_group.is_prefill():
                        latency = seq_group.get_last_latency(now)
                        time_to_first_tokens_iter.append(latency)

                        # One generation token per finished prefill.
                        num_generation_tokens_from_prefill_groups += (
                            seq_group.num_seqs())
                else:
                    # TPOTs.
                    latency = seq_group.get_last_latency(now)
                    time_per_output_tokens_iter.append(latency)

                # Because of chunked prefill, we can have a single sequence
                # group that does multiple prompt_runs. To prevent logging
                # the same metadata more than once per request, we standardize
                # on logging request level information for finished requests,
                # which can only happen once.
                if seq_group.is_finished():
                    # Latency timings
                    time_e2e_requests.append(now -
                                             seq_group.metrics.arrival_time)

                    # Metadata
                    num_prompt_tokens_requests.append(
                        len(seq_group.prompt_token_ids))
                    num_generation_tokens_requests.extend([
                        seq.get_output_len()
                        for seq in seq_group.get_finished_seqs()
                    ])
                    if seq_group.sampling_params is not None:
                        best_of_requests.append(
                            seq_group.sampling_params.best_of)
                        n_requests.append(seq_group.sampling_params.n)
                    finished_reason_requests.extend([
                        SequenceStatus.get_finished_reason(seq.status)
                        for seq in seq_group.get_finished_seqs()
                    ])

            # Number of generation tokens.
            #   num_batched_tokens equals the number of prompt_tokens plus the
            #   number of decode_tokens in a single iteration. So,
            #   num_generation_tokens = num_batched_tokens - num_prompt_tokens
            #   + num_generation_tokens_from_prefill_groups (since we generate
            #   one token on prefills on iters where the prefill finishes).
            num_generation_tokens_iter = (
                scheduler_outputs.num_batched_tokens - num_prompt_tokens_iter +
                num_generation_tokens_from_prefill_groups)

        # Spec decode, if enabled, emits specialized metrics from the worker in
        # sampler output.
        if model_output and (model_output[0].spec_decode_worker_metrics
                             is not None):
            spec_decode_metrics = model_output[0].spec_decode_worker_metrics
        else:
            spec_decode_metrics = None

        return Stats(
            now=now,
            # System stats
            #   Scheduler State
            num_running_sys=num_running_sys,
            num_swapped_sys=num_swapped_sys,
            num_waiting_sys=num_waiting_sys,
            #   KV Cache Usage in %
            gpu_cache_usage_sys=gpu_cache_usage_sys,
            cpu_cache_usage_sys=cpu_cache_usage_sys,

            # Iteration stats
            num_prompt_tokens_iter=num_prompt_tokens_iter,
            num_generation_tokens_iter=num_generation_tokens_iter,
            time_to_first_tokens_iter=time_to_first_tokens_iter,
            time_per_output_tokens_iter=time_per_output_tokens_iter,
            spec_decode_metrics=spec_decode_metrics,
            num_preemption_iter=num_preemption_iter,

            # Request stats
            #   Latency
            time_e2e_requests=time_e2e_requests,
            #   Metadata
            num_prompt_tokens_requests=num_prompt_tokens_requests,
            num_generation_tokens_requests=num_generation_tokens_requests,
            best_of_requests=best_of_requests,
            n_requests=n_requests,
            finished_reason_requests=finished_reason_requests,
        )

    def add_lora(self, lora_request: LoRARequest) -> bool:
        return self.model_executor.add_lora(lora_request)

    def remove_lora(self, lora_id: int) -> bool:
        return self.model_executor.remove_lora(lora_id)

    def list_loras(self) -> Set[int]:
        return self.model_executor.list_loras()

    def pin_lora(self, lora_id: int) -> bool:
        return self.model_executor.pin_lora(lora_id)

    def add_prompt_adapter(
            self, prompt_adapter_request: PromptAdapterRequest) -> bool:
        return self.model_executor.add_prompt_adapter(prompt_adapter_request)

    def remove_prompt_adapter(self, prompt_adapter_id: int) -> bool:
        return self.model_executor.remove_prompt_adapter(prompt_adapter_id)

    def list_prompt_adapters(self) -> List[int]:
        return self.model_executor.list_prompt_adapters()

    def check_health(self) -> None:
        if self.tokenizer:
            self.tokenizer.check_health()
        self.model_executor.check_health()

    def is_tracing_enabled(self) -> bool:
        return self.tracer is not None

    def do_tracing(self, scheduler_outputs: SchedulerOutputs) -> None:
        if self.tracer is None:
            return

        for scheduled_seq_group in scheduler_outputs.scheduled_seq_groups:
            seq_group = scheduled_seq_group.seq_group
            if seq_group.is_finished():
                self.create_trace_span(seq_group)

    def create_trace_span(self, seq_group: SequenceGroup) -> None:
        if self.tracer is None or seq_group.sampling_params is None:
            return
        arrival_time_nano_seconds = int(seq_group.metrics.arrival_time * 1e9)

        trace_context = extract_trace_context(seq_group.trace_headers)

        with self.tracer.start_as_current_span(
                "llm_request",
                kind=SpanKind.SERVER,
                context=trace_context,
                start_time=arrival_time_nano_seconds) as seq_span:
            metrics = seq_group.metrics
            ttft = metrics.first_token_time - metrics.arrival_time
            e2e_time = metrics.finished_time - metrics.arrival_time
            # attribute names are based on
            # https://github.com/open-telemetry/semantic-conventions/blob/main/docs/gen-ai/llm-spans.md
            seq_span.set_attribute(SpanAttributes.LLM_RESPONSE_MODEL,
                                   self.model_config.model)
            seq_span.set_attribute(SpanAttributes.LLM_REQUEST_ID,
                                   seq_group.request_id)
            seq_span.set_attribute(SpanAttributes.LLM_REQUEST_TEMPERATURE,
                                   seq_group.sampling_params.temperature)
            seq_span.set_attribute(SpanAttributes.LLM_REQUEST_TOP_P,
                                   seq_group.sampling_params.top_p)
            seq_span.set_attribute(SpanAttributes.LLM_REQUEST_MAX_TOKENS,
                                   seq_group.sampling_params.max_tokens)
            seq_span.set_attribute(SpanAttributes.LLM_REQUEST_BEST_OF,
                                   seq_group.sampling_params.best_of)
            seq_span.set_attribute(SpanAttributes.LLM_REQUEST_N,
                                   seq_group.sampling_params.n)
            seq_span.set_attribute(SpanAttributes.LLM_USAGE_NUM_SEQUENCES,
                                   seq_group.num_seqs())
            seq_span.set_attribute(SpanAttributes.LLM_USAGE_PROMPT_TOKENS,
                                   len(seq_group.prompt_token_ids))
            seq_span.set_attribute(
                SpanAttributes.LLM_USAGE_COMPLETION_TOKENS,
                sum([
                    seq.get_output_len()
                    for seq in seq_group.get_finished_seqs()
                ]))
            seq_span.set_attribute(SpanAttributes.LLM_LATENCY_TIME_IN_QUEUE,
                                   metrics.time_in_queue)
            seq_span.set_attribute(
                SpanAttributes.LLM_LATENCY_TIME_TO_FIRST_TOKEN, ttft)
            seq_span.set_attribute(SpanAttributes.LLM_LATENCY_E2E, e2e_time)

    def is_encoder_decoder_model(self):
        return is_encoder_decoder_model_config(self.model_config)

    def is_embedding_model(self):
        return is_embedding_model_config(self.model_config)<|MERGE_RESOLUTION|>--- conflicted
+++ resolved
@@ -599,13 +599,9 @@
                 params,
                 arrival_time=arrival_time,
                 lora_request=lora_request,
-<<<<<<< HEAD
                 spec_decode_params=spec_decode_params,
-                prompt_adapter_request=prompt_adapter_request)
-=======
                 prompt_adapter_request=prompt_adapter_request,
                 encoder_seq=encoder_seq)
->>>>>>> f9a56006
         else:
             raise ValueError(
                 "Either SamplingParams or PoolingParams must be provided.")
